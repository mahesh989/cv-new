--- conflicted
+++ resolved
@@ -325,7 +325,6 @@
         return;
       }
 
-<<<<<<< HEAD
       if (completeResults != null) {
         print('✅ [POLLING] Complete results obtained!');
 
@@ -359,13 +358,16 @@
           componentAnalysis: componentAnalysis,
           atsResult: atsResult,
           aiRecommendation: aiRecommendation,
-=======
+        );
+
+        // Update result with component analysis first (component analysis can show immediately)
+      }
+
       // Handle analyze match results if available
       if (results['analyze_match'] != null && !_showAnalyzeMatch) {
         _showAnalyzeMatch = true;
         _result = _result!.copyWith(
           analyzeMatch: AnalyzeMatchResult.fromJson(results['analyze_match']),
->>>>>>> a11edfd7
         );
         notifyListeners();
         _showNotification('🎯 Recruiter assessment completed!');
